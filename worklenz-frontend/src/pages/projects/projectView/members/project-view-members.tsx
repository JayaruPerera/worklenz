// Ant Design Components
import {
  Avatar,
  Button,
  Card,
  Flex,
  Popconfirm,
  Progress,
  Skeleton,
  Table,
  TableProps,
  Tooltip,
  Typography,
<<<<<<< HEAD
  Input, // <-- Add this import
} from 'antd';
=======
} from '@/shared/antd-imports';
>>>>>>> 78516d8d

// Icons
import { DeleteOutlined, ExclamationCircleFilled, SyncOutlined } from '@/shared/antd-imports';

// React & Router
import { useEffect, useState } from 'react';
import { useParams } from 'react-router-dom';
import { useTranslation } from 'react-i18next';

// Services & API
import { projectsApiService } from '@/api/projects/projects.api.service';
import { projectMembersApiService } from '@/api/project-members/project-members.api.service';
import { useAuthService } from '@/hooks/useAuth';

// Types
import { IProjectMembersViewModel, IProjectMemberViewModel } from '@/types/projectMember.types';

// Constants & Utils
import { DEFAULT_PAGE_SIZE } from '@/shared/constants';
import { colors } from '../../../../styles/colors';
import logger from '@/utils/errorLogger';

// Components
import EmptyListPlaceholder from '../../../../components/EmptyListPlaceholder';
import { useAppSelector } from '@/hooks/useAppSelector';
import { evt_project_members_visit } from '@/shared/worklenz-analytics-events';
import { useMixpanelTracking } from '@/hooks/useMixpanelTracking';

interface PaginationType {
  current: number;
  pageSize: number;
  field: string;
  order: string;
  total: number;
  pageSizeOptions: string[];
  size: 'small' | 'default';
}

const ProjectViewMembers = () => {
  // Hooks
  const { projectId } = useParams();
  const { t } = useTranslation('project-view-members');
  const auth = useAuthService();
  const user = auth.getCurrentSession();
  const isOwnerOrAdmin = auth.isOwnerOrAdmin();
  const { trackMixpanelEvent } = useMixpanelTracking();

  const { refreshTimestamp } = useAppSelector(state => state.projectReducer);

  // State
  const [isLoading, setIsLoading] = useState(false);
  const [members, setMembers] = useState<IProjectMembersViewModel>();
  const [pagination, setPagination] = useState<PaginationType>({
    current: 1,
    pageSize: DEFAULT_PAGE_SIZE,
    field: 'name',
    order: 'ascend',
    total: 0,
    pageSizeOptions: ['10', '20', '50', '100'],
    size: 'small',
  });
  const [searchQuery, setSearchQuery] = useState(''); // <-- Add search state

  // API Functions
  const getProjectMembers = async (search: string = searchQuery) => {
    if (!projectId) return;

    setIsLoading(true);
    try {
      const offset = (pagination.current - 1) * pagination.pageSize;
      const res = await projectsApiService.getMembers(
        projectId,
        pagination.current, // index
        pagination.pageSize, // size             // offset
        pagination.field,
        pagination.order,
        search
      );
      if (res.done) {
        setMembers(res.body);
        setPagination(p => ({ ...p, total: res.body.total ?? 0 })); // update total from backend, default to 0
      }
    } catch (error) {
      logger.error('Error fetching members:', error);
    } finally {
      setIsLoading(false);
    }
  };

  const deleteMember = async (memberId: string | undefined) => {
    if (!memberId || !projectId) return;

    try {
      const res = await projectMembersApiService.deleteProjectMember(memberId, projectId);
      if (res.done) {
        void getProjectMembers();
      }
    } catch (error) {
      logger.error('Error deleting member:', error);
    }
  };

  // Helper Functions
  const checkDisabled = (record: IProjectMemberViewModel): boolean => {
    if (!isOwnerOrAdmin) return true;
    if (user?.team_member_id === record.team_member_id) return true;
    return false;
  };

  const calculateProgressPercent = (completed: number = 0, total: number = 0): number => {
    if (total === 0) return 0;
    return Math.floor((completed / total) * 100);
  };

  const handleTableChange = (tablePagination: any, filters: any, sorter: any) => {
    setPagination(prev => ({
      ...prev,
      current: tablePagination.current,
      pageSize: tablePagination.pageSize,
      field: sorter.field || prev.field,
      order: sorter.order || prev.order,
    }));
  };

  // Effects
  useEffect(() => {
    void getProjectMembers();
  }, [
    refreshTimestamp,
    projectId,
    pagination.current,
    pagination.pageSize,
    pagination.field,
    pagination.order,
    // searchQuery, // <-- Do NOT include here, search is triggered manually
  ]);

  useEffect(() => {
    trackMixpanelEvent(evt_project_members_visit);
  }, []);

  // Table Configuration
  const columns: TableProps['columns'] = [
    {
      key: 'memberName',
      title: t('nameColumn'),
      dataIndex: 'name',
      sorter: true,
      sortOrder:
        pagination.order === 'ascend' && pagination.field === 'name'
          ? 'ascend'
          : pagination.order === 'descend' && pagination.field === 'name'
            ? 'descend'
            : null,
      render: (_, record: IProjectMemberViewModel) => (
        <Flex gap={8} align="center">
          <Avatar size={28} src={record.avatar_url}>
            {record.name?.charAt(0)}
          </Avatar>
          <Typography.Text>{record.name}</Typography.Text>
        </Flex>
      ),
    },
    {
      key: 'jobTitle',
      title: t('jobTitleColumn'),
      dataIndex: 'job_title',
      sorter: true,
      sortOrder:
        pagination.order === 'ascend' && pagination.field === 'job_title'
          ? 'ascend'
          : pagination.order === 'descend' && pagination.field === 'job_title'
            ? 'descend'
            : null,
      render: (_, record: IProjectMemberViewModel) => (
        <Typography.Text style={{ marginInlineStart: 12 }}>
          {record?.job_title || '-'}
        </Typography.Text>
      ),
    },
    {
      key: 'email',
      title: t('emailColumn'),
      dataIndex: 'email',
      sorter: true,
      sortOrder:
        pagination.order === 'ascend' && pagination.field === 'email'
          ? 'ascend'
          : pagination.order === 'descend' && pagination.field === 'email'
            ? 'descend'
            : null,
      render: (_, record: IProjectMemberViewModel) => (
        <Typography.Text>{record.email}</Typography.Text>
      ),
    },
    {
      key: 'tasks',
      title: t('tasksColumn'),
      width: 90,
      render: (_, record: IProjectMemberViewModel) => (
        <Typography.Text style={{ marginInlineStart: 12 }}>
          {`${record.completed_tasks_count}/${record.all_tasks_count}`}
        </Typography.Text>
      ),
    },
    {
      key: 'taskProgress',
      title: t('taskProgressColumn'),
      render: (_, record: IProjectMemberViewModel) => (
        <Progress
          percent={calculateProgressPercent(record.completed_tasks_count, record.all_tasks_count)}
        />
      ),
    },
    {
      key: 'access',
      title: t('accessColumn'),
      dataIndex: 'access',
      sorter: true,
      sortOrder:
        pagination.order === 'ascend' && pagination.field === 'access'
          ? 'ascend'
          : pagination.order === 'descend' && pagination.field === 'access'
            ? 'descend'
            : null,
      render: (_, record: IProjectMemberViewModel) => (
        <Typography.Text style={{ textTransform: 'capitalize' }}>{record.access}</Typography.Text>
      ),
    },
    {
      key: 'actionBtns',
      width: 80,
      render: (record: IProjectMemberViewModel) => (
        <Flex gap={8} style={{ padding: 0 }} className="action-buttons">
          <Popconfirm
            title={t('deleteConfirmationTitle')}
            icon={<ExclamationCircleFilled style={{ color: colors.vibrantOrange }} />}
            okText={t('deleteConfirmationOk')}
            cancelText={t('deleteConfirmationCancel')}
            onConfirm={() => deleteMember(record.id)}
          >
            <Tooltip title={t('deleteButtonTooltip')}>
              <Button
                disabled={checkDisabled(record)}
                shape="default"
                icon={<DeleteOutlined />}
                size="small"
              />
            </Tooltip>
          </Popconfirm>
        </Flex>
      ),
    },
  ];

  return (
    <Card
      style={{ width: '100%' }}
      title={
        <Flex justify="space-between" align="center">
          <Typography.Text style={{ fontSize: 16, fontWeight: 500 }}>
            {members?.total} {members?.total !== 1 ? t('membersCountPlural') : t('memberCount')}
          </Typography.Text>

          <Flex gap={8} align="center">
            <Input.Search
              allowClear
              placeholder={t('searchPlaceholder')}
              value={searchQuery}
              onChange={e => setSearchQuery(e.target.value)}
              onSearch={value => {
                setPagination(p => ({ ...p, current: 1 })); // Reset to first page
                void getProjectMembers(value);
              }}
              style={{ width: 220 }}
              enterButton
              size="middle"
            />
            <Tooltip title={t('refreshButtonTooltip')}>
              <Button
                shape="circle"
                icon={<SyncOutlined />}
                onClick={() => void getProjectMembers()}
              />
            </Tooltip>
          </Flex>
        </Flex>
      }
    >
      {members?.total === 0 ? (
        <EmptyListPlaceholder
          imageSrc="https://s3.us-west-2.amazonaws.com/worklenz.com/assets/empty-box.webp"
          imageHeight={120}
          text={t('emptyText')}
        />
      ) : isLoading ? (
        <Skeleton />
      ) : (
        <Table
          className="custom-two-colors-row-table"
          dataSource={members?.data}
          columns={columns}
          rowKey={record => record.id}
          pagination={{
            current: pagination.current,
            pageSize: pagination.pageSize,
            total: pagination.total,
            showSizeChanger: true,
            pageSizeOptions: pagination.pageSizeOptions,
            size: pagination.size,
          }}
          onChange={handleTableChange}
          onRow={record => ({
            style: {
              cursor: 'pointer',
              height: 42,
            },
          })}
        />
      )}
    </Card>
  );
};

export default ProjectViewMembers;<|MERGE_RESOLUTION|>--- conflicted
+++ resolved
@@ -11,12 +11,8 @@
   TableProps,
   Tooltip,
   Typography,
-<<<<<<< HEAD
-  Input, // <-- Add this import
-} from 'antd';
-=======
+  Input
 } from '@/shared/antd-imports';
->>>>>>> 78516d8d
 
 // Icons
 import { DeleteOutlined, ExclamationCircleFilled, SyncOutlined } from '@/shared/antd-imports';
