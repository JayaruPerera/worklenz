--- conflicted
+++ resolved
@@ -12,14 +12,10 @@
 import { Drawer, Alert, Card, Select, Button, Typography, Badge } from 'antd';
 import { DownOutlined } from '@ant-design/icons';
 import { useSelector } from 'react-redux';
-<<<<<<< HEAD
-import { deleteSection, IGroupBy } from '@features/board/board-slice';
-=======
 import {
     deleteSection,
     IGroupBy,
 } from '@features/enhanced-kanban/enhanced-kanban.slice';
->>>>>>> 3159ba14
 import { statusApiService } from '@/api/taskAttributes/status/status.api.service';
 import { phasesApiService } from '@/api/taskAttributes/phases/phases.api.service';
 import logger from '@/utils/errorLogger';
@@ -28,7 +24,6 @@
 const { Option } = Select;
 
 const DeleteStatusDrawer: React.FC = () => {
-<<<<<<< HEAD
   const [currentStatus, setCurrentStatus] = useState<string>('');
   const [deletingStatus, setDeletingStatus] = useState(false);
   const dispatch = useAppDispatch();
@@ -36,7 +31,7 @@
   const { projectView } = useTabSearchParam();
   const [form] = Form.useForm();
   const { t } = useTranslation('task-list-filters');
-  const { editableSectionId, groupBy } = useAppSelector(state => state.boardReducer);
+  const { editableSectionId, groupBy } = useAppSelector(state => state.enhancedKanbanReducer);
   const isDelteStatusDrawerOpen = useAppSelector(
     state => state.deleteStatusReducer.isDeleteStatusDrawerOpen
   );
@@ -46,25 +41,6 @@
   const { status, statusCategories } = useAppSelector(state => state.taskStatusReducer);
   const { projectId } = useAppSelector(state => state.projectReducer);
   const themeMode = useAppSelector(state => state.themeReducer.mode);
-=======
-    const [currentStatus, setCurrentStatus] = useState<string>('');
-    const [deletingStatus, setDeletingStatus] = useState(false);
-    const dispatch = useAppDispatch();
-    const { trackMixpanelEvent } = useMixpanelTracking();
-    const { projectView } = useTabSearchParam();
-    const [form] = Form.useForm();
-    const { t } = useTranslation('task-list-filters');
-    const { editableSectionId, groupBy } = useAppSelector(state => state.enhancedKanbanReducer);
-    const isDelteStatusDrawerOpen = useAppSelector(
-        state => state.deleteStatusReducer.isDeleteStatusDrawerOpen
-    );
-    const { isDeleteStatusDrawerOpen, status: selectedForDelete } = useAppSelector(
-        (state) => state.deleteStatusReducer
-    );
-    const { status, statusCategories } = useAppSelector(state => state.taskStatusReducer);
-    const { projectId } = useAppSelector(state => state.projectReducer);
-    const themeMode = useAppSelector(state => state.themeReducer.mode);
->>>>>>> 3159ba14
 
   const refreshTasks = useCallback(() => {
     if (!projectId) return;
